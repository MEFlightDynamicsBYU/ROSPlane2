--- conflicted
+++ resolved
@@ -47,11 +47,6 @@
    * This sets the parameters with the values in the params_ object from the supplied parameter file, or sets them to
    * the default if no value is given for a parameter.
    */
-<<<<<<< HEAD
-  void set_parameters();    
-=======
-  // TODO: Check to make sure that setting a parameter before declaring it won't give an error.
-  // Hypothesis is that it will break, but is that not desired behavior?
   void set_parameters();
 
   /**
@@ -62,7 +57,6 @@
   void set_bool(std::string param_name, bool value);
   void set_int(std::string param_name, int64_t value);
   void set_string(std::string param_name, std::string value);
->>>>>>> 4a7e464d
   
   /**
    * This function should be called in the parametersCallback function in a containing ROS node.
