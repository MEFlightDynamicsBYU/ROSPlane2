//#include "path_manager_example.h"
//#include "ros/ros.h"
#include "path_manager_example.hpp"
#include "Eigen/src/Core/Matrix.h"
#include "rclcpp/rclcpp.hpp"
#include <cmath>
#include <rclcpp/logging.hpp>
#include <string>
#include <chrono>

namespace rosplane
{

path_manager_example::path_manager_example()
    : path_manager_base()
{
  fil_state_ = fillet_state::STRAIGHT;
  dub_state_ = dubin_state::FIRST;

  rclcpp::QoS qos_transient_local_10_(10);
  qos_transient_local_10_.transient_local();
  target_wp_pub_ = this->create_publisher<rosplane_msgs::msg::Waypoint>("target_waypoint", qos_transient_local_10_);

  // Declare the parameters used in this class with the ROS2 system
  declare_parameters();
  params.set_parameters();

  start_time = std::chrono::system_clock::now();

  update_marker_ = true;
}

void path_manager_example::manage(const input_s & input, output_s & output)
{
  // For readability, declare the parameters that will be used in the function here
  double R_min = params.get_double("R_min");
  double default_altitude = params.get_double("default_altitude"); // This is the true altitude not the down position (no need for a negative)
  double default_airspeed = params.get_double("default_airspeed");

  if (num_waypoints_ == 0) 
  {
    auto now = std::chrono::system_clock::now();
    if (float(std::chrono::system_clock::to_time_t(now) - std::chrono::system_clock::to_time_t(start_time)) >= 10.0) 
    { 
      // TODO: Add check to see if the aircraft has been armed. If not just send the warning once before flight then on the throttle after.
      RCLCPP_WARN_STREAM_THROTTLE(this->get_logger(), *this->get_clock(), 5000, "No waypoits received, orbiting origin at " << default_altitude << " meters.");
      output.flag = false; // Indicate that the path is an orbit.
      output.va_d = default_airspeed; // Set to the default_airspeed.
      output.c[0] = 0.0f; // Direcct the center of the orbit to the origin at the default default_altitude.
      output.c[1] = 0.0f;
      output.c[2] = -default_altitude;
      output.rho = R_min; // Make the orbit at the minimum turn radius.
      output.lamda = 1; // Orbit in a clockwise manner.
    }
  }
  else if (num_waypoints_ == 1) 
  {
    // If only a single waypoint is given, orbit it.
    output.flag = false;
    output.va_d = waypoints_[0].va_d;
    output.c[0] = waypoints_[0].w[0];
    output.c[1] = waypoints_[0].w[1];
    output.c[2] = waypoints_[0].w[2];
    output.rho = R_min;
    output.lamda = orbit_direction(input.pn, input.pe, input.chi, output.c[0], output.c[1]); // Calculate the most conveinent orbit direction of that point.
  }
  else {
    if (waypoints_[idx_a_].use_chi) {
      manage_dubins(input, output);
    } else { // If the heading through the point does not matter use the default path following.
      /** Switch the following for flying directly to waypoints, or filleting corners */
      //manage_line(input, output); // TODO add ROS param for just line following or filleting?
      manage_fillet(input, output);
    }
  }
}

void path_manager_example::manage_line(const input_s & input,
                                       output_s & output)
{
  // For readability, declare the parameters that will be used in the function here
  bool orbit_last = params.get_bool("orbit_last");

  Eigen::Vector3f p;
  p << input.pn, input.pe, -input.h;

  int idx_b;
  int idx_c;

  increment_indices(idx_a_, idx_b, idx_c, input, output);

  if (orbit_last && (idx_a_ == num_waypoints_ - 1 || idx_a_ == num_waypoints_ -2))
  {
    return;
  }

  Eigen::Vector3f w_im1(waypoints_[idx_a_].w);
  Eigen::Vector3f w_i(waypoints_[idx_b].w);
  Eigen::Vector3f w_ip1(waypoints_[idx_c].w);
  
  // Fill out data for straight line to the next point.
  output.flag = true;
  output.va_d = waypoints_[idx_a_].va_d;
  output.r[0] = w_im1(0);
  output.r[1] = w_im1(1);
  output.r[2] = w_im1(2);
  Eigen::Vector3f q_im1 = (w_i - w_im1).normalized();
  Eigen::Vector3f q_i = (w_ip1 - w_i).normalized();
  output.q[0] = q_im1(0);
  output.q[1] = q_im1(1);
  output.q[2] = q_im1(2);

  Eigen::Vector3f n_i = (q_im1 + q_i).normalized();

  // Check if the planes were aligned and then handle the normal vector correctly.
  if (n_i.isZero()){ 
    n_i = q_im1;
  }

  // If the aircraft passes through the plane that bisects the angle between the waypoint lines transition.
  if ((p - w_i).dot(n_i) > 0.0f) {
    if (idx_a_ == num_waypoints_ - 1) {
      idx_a_ = 0;
    } else {
      idx_a_++;
    }
    update_marker_ = true;
  }
}

void path_manager_example::manage_fillet(const input_s & input,
                                         output_s & output)
{
  // For readability, declare the parameters that will be used in the function here
  bool orbit_last = params.get_bool("orbit_last");
  double R_min = params.get_double("R_min");

  if (num_waypoints_ < 3) // Do not attempt to fillet between only 2 points.
  {
    manage_line(input, output);
    return;
  }

  Eigen::Vector3f p;
  p << input.pn, input.pe, -input.h;
  
  // idx_a is the waypoint you are coming from.
  int idx_b; // Next waypoint.
  int idx_c; // Waypoint after next.
  
  increment_indices(idx_a_, idx_b, idx_c, input, output);

  if (orbit_last && idx_a_ == num_waypoints_ - 1)
  {
    return;
  }

  Eigen::Vector3f w_im1(waypoints_[idx_a_].w); // Previous waypoint NED im1 means i-1
  Eigen::Vector3f w_i(waypoints_[idx_b].w); // Waypoint the aircraft is headed towards.
  Eigen::Vector3f w_ip1(waypoints_[idx_c].w); // Waypoint after leaving waypoint idx_b.

  output.va_d = waypoints_[idx_a_].va_d; // Desired airspeed of this leg of the waypoints.
  output.r[0] = w_im1(0); // See chapter 11 of the UAV book for more information.
  output.r[1] = w_im1(1); // This is the point that is a point along the commanded path.
  output.r[2] = w_im1(2);
  // The vector pointing into the turn (vector pointing from previous waypoint to the next).
  Eigen::Vector3f q_im1 = (w_i - w_im1); 
  float dist_w_im1 = q_im1.norm();
  q_im1 = q_im1.normalized();

  // The vector pointing out of the turn (vector points from next waypoint to the next next waypoint).
  Eigen::Vector3f q_i = (w_ip1 - w_i); 
  float dist_w_ip1 = q_i.norm();
  q_i = q_i.normalized();

  float varrho = acosf(-q_im1.dot(q_i)); // Angle of the turn.
  
  // Check to see if filleting is possible for given waypoints.
  // Find closest dist to w_i
  float min_dist = std::min(dist_w_ip1, dist_w_im1);

  // Use varrho to find the distance to bisector from closest waypoint.
  float max_r = min_dist * sinf(varrho/2.0);

  // If max_r (maximum radius possible for angle) is smaller than R_min, do line management.
  if (R_min > max_r)
  {
    // While in the too acute region, publish notice every 10 seconds.
    RCLCPP_WARN_STREAM_THROTTLE(this->get_logger(), *this->get_clock(), 5000, "Too acute an angle, using line management. Values, max_r: " << max_r << " R_min: " << R_min);
    manage_line(input, output);
    return;
  }

  Eigen::Vector3f z;
  switch (fil_state_) {
    case fillet_state::STRAIGHT:
    {
      output.flag = true; // Indicate flying a straight path.
      output.q[0] = q_im1(0); // Fly along vector into the turn the origin of the vector is r (set as previous waypoint above).
      output.q[1] = q_im1(1);
      output.q[2] = q_im1(2);
      output.c[0] = 1; // Fill rest of the data though it is not used.
      output.c[1] = 1;
      output.c[2] = 1;
      output.rho = 1;
      output.lamda = 1;
      z = w_i - q_im1 * (R_min / tanf(varrho / 2.0)); // Point in plane where after passing through the aircraft should begin the turn.


      if ((p - z).dot(q_im1) > 0)
      {
        if (q_i == q_im1) // Check to see if the waypoint is directly between the next two.
        {
          if (idx_a_ == num_waypoints_ - 1) {
            idx_a_ = 0;
          }
          else {
            idx_a_++;
          }
          update_marker_ = true;
          break;
        }
        fil_state_ = fillet_state::TRANSITION; // Check to see if passed through the plane.
      }
      break;
    }
    case fillet_state::TRANSITION:
    {
      output.flag = false; // Indicate that aircraft is following an orbit.
      output.q[0] = q_i(0); // Load the message with the vector that will be follwed after the orbit.
      output.q[1] = q_i(1);
      output.q[2] = q_i(2);
      Eigen::Vector3f c = w_i - (q_im1 - q_i).normalized() * (R_min / sinf(varrho / 2.0)); // Calculate the center of the orbit.
      output.c[0] = c(0); // Load message with the center of the orbit.
      output.c[1] = c(1);
      output.c[2] = c(2);
      output.rho = R_min; // Command the orbit radius to be the minimum acheivable.
      output.lamda = ((q_im1(0) * q_i(1) - q_im1(1) * q_i(0)) > 0 ? 1 : -1); // Find the direction to orbit the point.
      z = w_i + q_i * (R_min / tanf(varrho / 2.0)); // Find the point in the plane that once you pass through you should increment the indexes and follow a straight line.

      if (orbit_last && idx_a_ == num_waypoints_ - 2)
      {
        idx_a_++;
        fil_state_ = fillet_state::STRAIGHT;
        break;
      }

      if ((p - z).dot(q_i) < 0) { // Check to see if passed through plane.
        fil_state_ = fillet_state::ORBIT;
      }
      break;
    }
    case fillet_state::ORBIT:
    {
      output.flag = false; // Indicate that aircraft is following an orbit.
      output.q[0] = q_i(0); // Load the message with the vector that will be follwed after the orbit.
      output.q[1] = q_i(1);
      output.q[2] = q_i(2);
      Eigen::Vector3f c = w_i - (q_im1 - q_i).normalized() * (R_min / sinf(varrho / 2.0)); // Calculate the center of the orbit.
      output.c[0] = c(0); // Load message with the center of the orbit.
      output.c[1] = c(1);
      output.c[2] = c(2);
      output.rho = R_min; // Command the orbit radius to be the minimum acheivable.
      output.lamda = ((q_im1(0) * q_i(1) - q_im1(1) * q_i(0)) > 0 ? 1 : -1); // Find the direction to orbit the point. TODO change this to the orbit_direction.
      z = w_i + q_i * (R_min / tanf(varrho / 2.0)); // Find the point in the plane that once you pass through you should increment the indexes and follow a straight line.
      if ((p - z).dot(q_i) > 0) { // Check to see if passed through plane.
        if (idx_a_ == num_waypoints_ - 1) {
          idx_a_ = 0;
        }
        else {
          idx_a_++;
        }
        update_marker_ = true;
        fil_state_ = fillet_state::STRAIGHT;
      }
      break;
    }
  }
}

void path_manager_example::manage_dubins(const input_s & input,
                                         output_s & output)
{
  // For readability, declare the parameters that will be used in the function here
  double R_min = params.get_double("R_min");

  Eigen::Vector3f p;
  p << input.pn, input.pe, -input.h;

  output.va_d = waypoints_[idx_a_].va_d;
  output.r[0] = 0;
  output.r[1] = 0;
  output.r[2] = 0;
  output.q[0] = 0;
  output.q[1] = 0;
  output.q[2] = 0;
  output.c[0] = 0;
  output.c[1] = 0;
  output.c[2] = 0;

  switch (dub_state_) {
    case dubin_state::FIRST:
      dubinsParameters(waypoints_[0], waypoints_[1], R_min);
      output.flag = false;
      output.c[0] = dubinspath_.cs(0);
      output.c[1] = dubinspath_.cs(1);
      output.c[2] = dubinspath_.cs(2);
      output.rho = dubinspath_.R;
      output.lamda = dubinspath_.lams;
      if ((p - dubinspath_.w1).dot(dubinspath_.q1) >= 0) // start in H1
      {
        dub_state_ = dubin_state::BEFORE_H1_WRONG_SIDE;
      } else {
        dub_state_ = dubin_state::BEFORE_H1;
      }
      break;
    case dubin_state::BEFORE_H1:
      output.flag = false;
      output.c[0] = dubinspath_.cs(0);
      output.c[1] = dubinspath_.cs(1);
      output.c[2] = dubinspath_.cs(2);
      output.rho = dubinspath_.R;
      output.lamda = dubinspath_.lams;
      if ((p - dubinspath_.w1).dot(dubinspath_.q1) >= 0) // entering H1
      {
        dub_state_ = dubin_state::STRAIGHT;
      }
      break;
    case dubin_state::BEFORE_H1_WRONG_SIDE:
      output.flag = false;
      output.c[0] = dubinspath_.cs(0);
      output.c[1] = dubinspath_.cs(1);
      output.c[2] = dubinspath_.cs(2);
      output.rho = dubinspath_.R;
      output.lamda = dubinspath_.lams;
      if ((p - dubinspath_.w1).dot(dubinspath_.q1) < 0) // exit H1
      {
        dub_state_ = dubin_state::BEFORE_H1;
      }
      break;
    case dubin_state::STRAIGHT:
      output.flag = true;
      output.r[0] = dubinspath_.w1(0);
      output.r[1] = dubinspath_.w1(1);
      output.r[2] = dubinspath_.w1(2);
      // output.r[0] = dubinspath_.z1(0);
      // output.r[1] = dubinspath_.z1(1);
      // output.r[2] = dubinspath_.z1(2);
      output.q[0] = dubinspath_.q1(0);
      output.q[1] = dubinspath_.q1(1);
      output.q[2] = dubinspath_.q1(2);
      output.rho = 1;
      output.lamda = 1;
      if ((p - dubinspath_.w2).dot(dubinspath_.q1) >= 0) // entering H2
      {
        if ((p - dubinspath_.w3).dot(dubinspath_.q3) >= 0) // start in H3
        {
          dub_state_ = dubin_state::BEFORE_H3_WRONG_SIDE;
        } else {
          dub_state_ = dubin_state::BEFORE_H3;
        }
      }
      break;
    case dubin_state::BEFORE_H3:
      output.flag = false;
      output.c[0] = dubinspath_.ce(0);
      output.c[1] = dubinspath_.ce(1);
      output.c[2] = dubinspath_.ce(2);
      output.rho = dubinspath_.R;
      output.lamda = dubinspath_.lame;
      if ((p - dubinspath_.w3).dot(dubinspath_.q3) >= 0) // entering H3
      {
        // increase the waypoint pointer
        int idx_b;
        if (idx_a_ == num_waypoints_ - 1) {
          idx_a_ = 0;
          idx_b = 1;
        } else if (idx_a_ == num_waypoints_ - 2) {
          idx_a_++;
          idx_b = 0;
        } else {
          idx_a_++;
          idx_b = idx_a_ + 1;
        }
        update_marker_ = true;

        // plan new Dubin's path to next waypoint configuration
        dubinsParameters(waypoints_[idx_a_], waypoints_[idx_b], R_min);

        //start new path
        if ((p - dubinspath_.w1).dot(dubinspath_.q1) >= 0) // start in H1
        {
          dub_state_ = dubin_state::BEFORE_H1_WRONG_SIDE;
        } else {
          dub_state_ = dubin_state::BEFORE_H1;
        }
      }
      break;
    case dubin_state::BEFORE_H3_WRONG_SIDE:
      output.flag = false;
      output.c[0] = dubinspath_.ce(0);
      output.c[1] = dubinspath_.ce(1);
      output.c[2] = dubinspath_.ce(2);
      output.rho = dubinspath_.R;
      output.lamda = dubinspath_.lame;
      if ((p - dubinspath_.w3).dot(dubinspath_.q3) < 0) // exit H3
      {
        dub_state_ = dubin_state::BEFORE_H1;
      }
      break;
  }
}

Eigen::Matrix3f path_manager_example::rotz(float theta)
{
  Eigen::Matrix3f R;
  R << cosf(theta), -sinf(theta), 0, sinf(theta), cosf(theta), 0, 0, 0, 1;

  return R;
}

float path_manager_example::mo(float in)
{
  float val;
  if (in > 0) val = fmod(in, 2.0 * M_PI_F);
  else {
    float n = floorf(in / 2.0 / M_PI_F);
    val = in - n * 2.0 * M_PI_F;
  }
  return val;
}

void path_manager_example::dubinsParameters(const waypoint_s start_node, const waypoint_s end_node,
                                            float R)
{
  float ell = sqrtf((start_node.w[0] - end_node.w[0]) * (start_node.w[0] - end_node.w[0])
                    + (start_node.w[1] - end_node.w[1]) * (start_node.w[1] - end_node.w[1]));
  if (ell < 2.0 * R) {
    //ROS_ERROR("The distance between nodes must be larger than 2R.");
    RCLCPP_ERROR(this->get_logger(), "The distance between nodes must be larger than 2R.");

  } else {
    dubinspath_.ps(0) = start_node.w[0];
    dubinspath_.ps(1) = start_node.w[1];
    dubinspath_.ps(2) = start_node.w[2];
    dubinspath_.chis = start_node.chi_d;
    dubinspath_.pe(0) = end_node.w[0];
    dubinspath_.pe(1) = end_node.w[1];
    dubinspath_.pe(2) = end_node.w[2];
    dubinspath_.chie = end_node.chi_d;

    Eigen::Vector3f crs = dubinspath_.ps;
    crs(0) +=
      R * (cosf(M_PI_2_F) * cosf(dubinspath_.chis) - sinf(M_PI_2_F) * sinf(dubinspath_.chis));
    crs(1) +=
      R * (sinf(M_PI_2_F) * cosf(dubinspath_.chis) + cosf(M_PI_2_F) * sinf(dubinspath_.chis));
    Eigen::Vector3f cls = dubinspath_.ps;
    cls(0) +=
      R * (cosf(-M_PI_2_F) * cosf(dubinspath_.chis) - sinf(-M_PI_2_F) * sinf(dubinspath_.chis));
    cls(1) +=
      R * (sinf(-M_PI_2_F) * cosf(dubinspath_.chis) + cosf(-M_PI_2_F) * sinf(dubinspath_.chis));
    Eigen::Vector3f cre = dubinspath_.pe;
    cre(0) +=
      R * (cosf(M_PI_2_F) * cosf(dubinspath_.chie) - sinf(M_PI_2_F) * sinf(dubinspath_.chie));
    cre(1) +=
      R * (sinf(M_PI_2_F) * cosf(dubinspath_.chie) + cosf(M_PI_2_F) * sinf(dubinspath_.chie));
    Eigen::Vector3f cle = dubinspath_.pe;
    cle(0) +=
      R * (cosf(-M_PI_2_F) * cosf(dubinspath_.chie) - sinf(-M_PI_2_F) * sinf(dubinspath_.chie));
    cle(1) +=
      R * (sinf(-M_PI_2_F) * cosf(dubinspath_.chie) + cosf(-M_PI_2_F) * sinf(dubinspath_.chie));

    float theta, theta2;
    // compute L1
    theta = atan2f(cre(1) - crs(1), cre(0) - crs(0));
    float L1 = (crs - cre).norm()
      + R * mo(2.0 * M_PI_F + mo(theta - M_PI_2_F) - mo(dubinspath_.chis - M_PI_2_F))
      + R * mo(2.0 * M_PI_F + mo(dubinspath_.chie - M_PI_2_F) - mo(theta - M_PI_2_F));

    // compute L2
    ell = (cle - crs).norm();
    theta = atan2f(cle(1) - crs(1), cle(0) - crs(0));
    float L2;
    if (2.0 * R > ell) L2 = 9999.0f;
    else {
      theta2 = theta - M_PI_2_F + asinf(2.0 * R / ell);
      L2 = sqrtf(ell * ell - 4.0 * R * R)
        + R * mo(2.0 * M_PI_F + mo(theta2) - mo(dubinspath_.chis - M_PI_2_F))
        + R * mo(2.0 * M_PI_F + mo(theta2 + M_PI_F) - mo(dubinspath_.chie + M_PI_2_F));
    }

    // compute L3
    ell = (cre - cls).norm();
    theta = atan2f(cre(1) - cls(1), cre(0) - cls(0));
    float L3;
    if (2.0 * R > ell) L3 = 9999.0f;
    else {
      theta2 = acosf(2.0 * R / ell);
      L3 = sqrtf(ell * ell - 4 * R * R)
        + R * mo(2.0 * M_PI_F + mo(dubinspath_.chis + M_PI_2_F) - mo(theta + theta2))
        + R * mo(2.0 * M_PI_F + mo(dubinspath_.chie - M_PI_2_F) - mo(theta + theta2 - M_PI_F));
    }

    // compute L4
    theta = atan2f(cle(1) - cls(1), cle(0) - cls(0));
    float L4 = (cls - cle).norm()
      + R * mo(2.0 * M_PI_F + mo(dubinspath_.chis + M_PI_2_F) - mo(theta + M_PI_2_F))
      + R * mo(2.0 * M_PI_F + mo(theta + M_PI_2_F) - mo(dubinspath_.chie + M_PI_2_F));

    // L is the minimum distance
    int idx = 1;
    dubinspath_.L = L1;
    if (L2 < dubinspath_.L) {
      dubinspath_.L = L2;
      idx = 2;
    }
    if (L3 < dubinspath_.L) {
      dubinspath_.L = L3;
      idx = 3;
    }
    if (L4 < dubinspath_.L) { dubinspath_.L = L4;
      idx = 4;
    }

    Eigen::Vector3f e1;
    //        e1.zero();
    e1(0) = 1;
    e1(1) = 0;
    e1(2) = 0;
    switch (idx) {
      case 1:
        dubinspath_.cs = crs;
        dubinspath_.lams = 1;
        dubinspath_.ce = cre;
        dubinspath_.lame = 1;
        dubinspath_.q1 = (cre - crs).normalized();
        dubinspath_.w1 = dubinspath_.cs + (rotz(-M_PI_2_F) * dubinspath_.q1) * R;
        dubinspath_.w2 = dubinspath_.ce + (rotz(-M_PI_2_F) * dubinspath_.q1) * R;
        break;
      case 2:
        dubinspath_.cs = crs;
        dubinspath_.lams = 1;
        dubinspath_.ce = cle;
        dubinspath_.lame = -1;
        ell = (cle - crs).norm();
        theta = atan2f(cle(1) - crs(1), cle(0) - crs(0));
        theta2 = theta - M_PI_2_F + asinf(2.0 * R / ell);
        dubinspath_.q1 = rotz(theta2 + M_PI_2_F) * e1;
        dubinspath_.w1 = dubinspath_.cs + (rotz(theta2) * e1) * R;
        dubinspath_.w2 = dubinspath_.ce + (rotz(theta2 + M_PI_F) * e1) * R;
        break;
      case 3:
        dubinspath_.cs = cls;
        dubinspath_.lams = -1;
        dubinspath_.ce = cre;
        dubinspath_.lame = 1;
        ell = (cre - cls).norm();
        theta = atan2f(cre(1) - cls(1), cre(0) - cls(0));
        theta2 = acosf(2.0 * R / ell);
        dubinspath_.q1 = rotz(theta + theta2 - M_PI_2_F) * e1;
        dubinspath_.w1 = dubinspath_.cs + (rotz(theta + theta2) * e1) * R;
        dubinspath_.w2 = dubinspath_.ce + (rotz(theta + theta2 - M_PI_F) * e1) * R;
        break;
      case 4:
        dubinspath_.cs = cls;
        dubinspath_.lams = -1;
        dubinspath_.ce = cle;
        dubinspath_.lame = -1;
        dubinspath_.q1 = (cle - cls).normalized();
        dubinspath_.w1 = dubinspath_.cs + (rotz(M_PI_2_F) * dubinspath_.q1) * R;
        dubinspath_.w2 = dubinspath_.ce + (rotz(M_PI_2_F) * dubinspath_.q1) * R;
        break;
    }
    dubinspath_.w3 = dubinspath_.pe;
    dubinspath_.q3 = rotz(dubinspath_.chie) * e1;
    dubinspath_.R = R;
  }
}

void path_manager_example::declare_parameters()
{
  params.declare_param("R_min", 25.0);
  params.declare_param("orbit_last", false);
  params.declare_param("default_altitude", 50.0);
  params.declare_param("default_airspeed", 15.0);
}

int path_manager_example::orbit_direction(float pn, float pe, float chi, float c_n, float c_e)
{
  if (orbit_dir != 0)
  {
    return orbit_dir;
  }

  Eigen::Vector3f pos;
  pos << pn, pe, 0.0;

  Eigen::Vector3f center;
  center << c_n, c_e, 0.0;

  Eigen::Vector3f d = pos - center;

  Eigen::Vector3f course;
  course << sinf(chi), cosf(chi), 0.0;

  if (d.cross(course)(2) >= 0 ) 
  {
    orbit_dir = 1;
    return 1;
  }
  
  orbit_dir = -1;
  return -1;
}

void path_manager_example::increment_indices(int & idx_a, int & idx_b, int & idx_c, const struct input_s & input, struct output_s & output)
{

  bool orbit_last = params.get_bool("orbit_last");
  double R_min = params.get_double("R_min");

  if (temp_waypoint_ && idx_a_ == 1)
  {
    waypoints_.erase(waypoints_.begin());
    num_waypoints_--;
    idx_a_ = 0;
    idx_b = 1;
    idx_c = 2;
    temp_waypoint_ = false;
    update_marker_ = true;
    return;
  }

  if (idx_a == num_waypoints_ - 1) { // The logic for if it is the last waypoint.
     
    // If it is the last waypoint, and we orbit the last waypoint, construct the command.
    if (orbit_last) {
      output.flag = false;
      output.va_d = waypoints_[idx_a_].va_d;
      output.c[0] = waypoints_[idx_a_].w[0];
      output.c[1] = waypoints_[idx_a_].w[1];
      output.c[2] = waypoints_[idx_a_].w[2];
      output.r[0] = 0.0;
      output.r[1] = 0.0;
      output.r[2] = 0.0;
      output.q[0] = 0.0;
      output.q[1] = 0.0;
      output.q[2] = 0.0;
      output.rho = R_min;
      output.lamda = orbit_direction(input.pn, input.pe, input.chi, output.c[0], output.c[1]); // Calculate the most conveinent orbit direction of that point.
<<<<<<< HEAD

      if (update_marker_) {
        // Publish the target waypoint for visualization
        rosplane_msgs::msg::Waypoint target_wp;
        target_wp.w[0] = waypoints_[idx_a_].w[0];
        target_wp.w[1] = waypoints_[idx_a_].w[1];
        target_wp.w[2] = waypoints_[idx_a_].w[2];
        target_wp.va_d = waypoints_[idx_a_].va_d;
        target_wp.lla = false;
        target_wp_pub_->publish(target_wp);
        
        update_marker_ = false;
        return;
      }
=======
      idx_b = 0; // reset the path and loop the waypoints again.
      idx_c = 1;
      return;
>>>>>>> 0bfa6c9d
    }

    idx_b = 0; // reset the path and loop the waypoints again.
    idx_c = 1;
  } else if (idx_a == num_waypoints_ - 2) { // If the second to last waypoint, appropriately handle the wrapping of waypoints.
    idx_b = num_waypoints_ - 1;
    idx_c = 0;
  } else { // Increment the indices of the waypoints.
    idx_b = idx_a + 1;
    idx_c = idx_b + 1;
  }

  if (update_marker_) {
    // Publish the target waypoint for visualization
    rosplane_msgs::msg::Waypoint target_wp;
    target_wp.w[0] = waypoints_[idx_b].w[0];
    target_wp.w[1] = waypoints_[idx_b].w[1];
    target_wp.w[2] = waypoints_[idx_b].w[2];
    target_wp.va_d = waypoints_[idx_b].va_d;
    target_wp.lla = false;
    target_wp_pub_->publish(target_wp);

    update_marker_ = false;
  }
}

} // namespace rosplane<|MERGE_RESOLUTION|>--- conflicted
+++ resolved
@@ -648,7 +648,6 @@
       output.q[2] = 0.0;
       output.rho = R_min;
       output.lamda = orbit_direction(input.pn, input.pe, input.chi, output.c[0], output.c[1]); // Calculate the most conveinent orbit direction of that point.
-<<<<<<< HEAD
 
       if (update_marker_) {
         // Publish the target waypoint for visualization
@@ -661,13 +660,11 @@
         target_wp_pub_->publish(target_wp);
         
         update_marker_ = false;
-        return;
-      }
-=======
-      idx_b = 0; // reset the path and loop the waypoints again.
+      }
+
+      idx_b = 0; // reset the path to loop the waypoints if orbit_last is set false
       idx_c = 1;
       return;
->>>>>>> 0bfa6c9d
     }
 
     idx_b = 0; // reset the path and loop the waypoints again.
